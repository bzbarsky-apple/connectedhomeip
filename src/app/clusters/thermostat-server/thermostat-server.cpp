--- conflicted
+++ resolved
@@ -849,9 +849,9 @@
 {
     VerifyOrDie(aPath.mClusterId == Thermostat::Id);
 
-    EndpointId endpoint                               = aPath.mEndpointId;
-    auto & subjectDescriptor = aDecoder.GetSubjectDescriptor();
-    ScopedNodeId scopedNodeId                         = ScopedNodeId();
+    EndpointId endpoint       = aPath.mEndpointId;
+    auto & subjectDescriptor  = aDecoder.GetSubjectDescriptor();
+    ScopedNodeId scopedNodeId = ScopedNodeId();
 
     // Get the node id if the authentication mode is CASE.
     if (subjectDescriptor.authMode == Access::AuthMode::kCase)
@@ -1322,7 +1322,7 @@
     return true;
 }
 
-bool validAtomicAttributes(Commands::AtomicRequest::DecodableType & commandData)
+bool validAtomicAttributes(const Commands::AtomicRequest::DecodableType & commandData)
 {
     auto attributeIdsIter = commandData.attributeRequests.begin();
     bool requestedPresets = false, requestedSchedules = false;
@@ -1358,14 +1358,8 @@
     return (requestedPresets || requestedSchedules);
 }
 
-<<<<<<< HEAD
 bool handleAtomicBegin(chip::app::CommandHandler * commandObj, const chip::app::ConcreteCommandPath & commandPath,
-                       const chip::app::Clusters::Thermostat::Commands::AtomicRequest::DecodableType & commandData)
-=======
-bool handleAtomicBegin(CommandHandler * commandObj, const ScopedNodeId & sourceNodeId,
-                       const ConcreteCommandPath & commandPath,
                        const Commands::AtomicRequest::DecodableType & commandData)
->>>>>>> 2740112c
 {
     EndpointId endpoint = commandPath.mEndpointId;
 
@@ -1392,12 +1386,7 @@
 
     if (gThermostatAttrAccess.InAtomicWrite(endpoint))
     {
-<<<<<<< HEAD
-        // Some other client has an open atomic write, return busy
-        chip::app::Clusters::Thermostat::Commands::AtomicResponse::Type response;
-=======
         Commands::AtomicResponse::Type response;
->>>>>>> 2740112c
         Globals::Structs::AtomicAttributeStatusStruct::Type attributeStatus[] = {
             { .attributeID = Presets::Id, .statusCode = to_underlying(imcode::Busy) },
             { .attributeID = Schedules::Id, .statusCode = to_underlying(imcode::Busy) }
@@ -1423,11 +1412,7 @@
         { .attributeID = Schedules::Id, .statusCode = to_underlying(imcode::Success) }
     };
 
-<<<<<<< HEAD
-    response.statusCode      = static_cast<uint8_t>(imcode::Success);
-=======
-    response.statusCode      = to_underlying(imcode::Failure);
->>>>>>> 2740112c
+    response.statusCode      = to_underlying(imcode::Success);
     response.attributeStatus = attributeStatus;
     response.timeout.Emplace(timeout);
     commandObj->AddResponse(commandPath, response);
@@ -1435,14 +1420,8 @@
     return true;
 }
 
-<<<<<<< HEAD
 bool handleAtomicCommit(chip::app::CommandHandler * commandObj, const chip::app::ConcreteCommandPath & commandPath,
-                        const chip::app::Clusters::Thermostat::Commands::AtomicRequest::DecodableType & commandData)
-=======
-bool handleAtomicCommit(CommandHandler * commandObj, const ScopedNodeId & sourceNodeId,
-                        const ConcreteCommandPath & commandPath,
                         const Commands::AtomicRequest::DecodableType & commandData)
->>>>>>> 2740112c
 {
     if (!validAtomicAttributes(commandData))
     {
@@ -1640,14 +1619,8 @@
     return SendResponseAndCleanUp(delegate, endpoint, commandObj, commandPath, imcode::Success);
 }
 
-<<<<<<< HEAD
 bool handleAtomicRollback(chip::app::CommandHandler * commandObj, const chip::app::ConcreteCommandPath & commandPath,
-                          const chip::app::Clusters::Thermostat::Commands::AtomicRequest::DecodableType & commandData)
-=======
-bool handleAtomicRollback(CommandHandler * commandObj, const ScopedNodeId & sourceNodeId,
-                          const ConcreteCommandPath & commandPath,
                           const Commands::AtomicRequest::DecodableType & commandData)
->>>>>>> 2740112c
 {
     if (!validAtomicAttributes(commandData))
     {
