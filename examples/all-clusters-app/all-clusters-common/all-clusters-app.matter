--- conflicted
+++ resolved
@@ -8830,7 +8830,6 @@
     ram      attribute controlSequenceOfOperation default = 0x04;
     ram      attribute systemMode default = 0x01;
     callback attribute presetTypes;
-<<<<<<< HEAD
     callback attribute scheduleTypes;
     ram      attribute numberOfPresets default = 0;
     ram      attribute numberOfSchedules default = 0;
@@ -8840,12 +8839,6 @@
     callback attribute presets;
     callback attribute schedules;
     ram      attribute setpointHoldExpiryTimestamp;
-=======
-    ram      attribute numberOfPresets default = 0;
-    ram      attribute activePresetHandle;
-    callback attribute presets;
-    ram      attribute presetsSchedulesEditable;
->>>>>>> 1a7d048d
     callback attribute generatedCommandList;
     callback attribute acceptedCommandList;
     callback attribute eventList;
@@ -8854,15 +8847,8 @@
     ram      attribute clusterRevision default = 6;
 
     handle command SetpointRaiseLower;
-<<<<<<< HEAD
     handle command AtomicResponse;
     handle command AtomicRequest;
-=======
-    handle command SetActivePresetRequest;
-    handle command StartPresetsSchedulesEditRequest;
-    handle command CancelPresetsSchedulesEditRequest;
-    handle command CommitPresetsSchedulesRequest;
->>>>>>> 1a7d048d
   }
 
   server cluster FanControl {
@@ -9637,5 +9623,4 @@
     handle command ConnectNetworkResponse;
     handle command ReorderNetwork;
   }
-}
-
+}